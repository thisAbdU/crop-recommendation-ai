--- conflicted
+++ resolved
@@ -1,13 +1,20 @@
-"use client"
-
-<<<<<<< HEAD
-import { useEffect, useState } from 'react';
-import { useAuth } from '@/contexts/AuthContext';
-import { usePermissions } from '@/hooks/usePermissions';
-import { DataService } from '@/services/dataService';
-import { Card, CardContent, CardHeader, CardTitle } from '@/components/ui/card';
-import { Button } from '@/components/ui/button';
-import { MapPin, Users, Crop, TrendingUp, Target, BarChart3, Wifi } from 'lucide-react';
+"use client";
+
+import { useEffect, useState } from "react";
+import { useAuth } from "@/contexts/AuthContext";
+import { usePermissions } from "@/hooks/usePermissions";
+import { DataService } from "@/services/dataService";
+import { Card, CardContent, CardHeader, CardTitle } from "@/components/ui/card";
+import { Button } from "@/components/ui/button";
+import {
+  MapPin,
+  Users,
+  Crop,
+  TrendingUp,
+  Target,
+  BarChart3,
+  Wifi,
+} from "lucide-react";
 
 export default function DashboardPage() {
   const { user } = useAuth();
@@ -19,10 +26,13 @@
     const loadDashboardData = async () => {
       try {
         setLoading(true);
-        const data = await DataService.getDashboardStats(user?.role || '', user?.zone_id);
+        const data = await DataService.getDashboardStats(
+          user?.role || "",
+          user?.zone_id
+        );
         setStats(data);
       } catch (error) {
-        console.error('Failed to load dashboard data:', error);
+        console.error("Failed to load dashboard data:", error);
       } finally {
         setLoading(false);
       }
@@ -30,140 +40,6 @@
 
     if (user) {
       loadDashboardData();
-=======
-import { useEffect, useState } from "react";
-import { loadAuth } from "@/lib/auth";
-import { Role } from "@/lib/types";
-import { Card, CardContent, CardDescription, CardHeader, CardTitle } from "@/components/ui/card";
-import { Badge } from "@/components/ui/badge";
-import { Button } from "@/components/ui/button";
-import {
-  BarChart3, 
-  MapPin, 
-  Users, 
-  Wifi, 
-  Building2, 
-  Crop, 
-  AlertTriangle, 
-  Calendar,
-  Target,
-  Eye,
-  RefreshCw
-} from "lucide-react";
-import Link from "next/link";
-import {
-  Table,
-  TableBody,
-  TableCell,
-  TableHead,
-  TableHeader,
-  TableRow,
-} from "@/components/ui/table";
-import { getDashboardDataForRole, generateRecommendationForZone, mockIoTDataIngestion } from "@/lib/api";
-
-export default function DashboardPage() {
-  const [userRole, setUserRole] = useState<Role | null>(null);
-  const [userName, setUserName] = useState<string>("");
-  const [investorData, setInvestorData] = useState<any[]>([]);
-  const [loading, setLoading] = useState(false);
-  const [refreshing, setRefreshing] = useState(false);
-
-  useEffect(() => {
-    const auth = loadAuth();
-    if (auth) {
-      setUserRole(auth.user.role);
-      setUserName(auth.user.name);
-      
-      // Load investor data if user is an investor
-      if (auth.user.role === "investor") {
-        loadInvestorData();
-      }
-    }
-  }, []);
-
-  const loadInvestorData = async () => {
-    setLoading(true);
-    try {
-      const auth = loadAuth();
-      if (auth) {
-        const data = await getDashboardDataForRole("investor", auth.user);
-        setInvestorData(data || []);
-      }
-    } catch (error) {
-      console.error('Error loading investor data:', error);
-    } finally {
-      setLoading(false);
-    }
-  };
-
-  const refreshRecommendations = async () => {
-    setRefreshing(true);
-    try {
-      // Generate new recommendations for all zones
-      const auth = loadAuth();
-      if (auth && investorData.length > 0) {
-        const updatedData = await Promise.all(
-          investorData.map(async (zoneData) => {
-            try {
-              const newRecommendation = await generateRecommendationForZone(zoneData.zone.id);
-              if (newRecommendation) {
-                return {
-                  ...zoneData,
-                  topRecommendations: [newRecommendation, ...zoneData.topRecommendations.slice(0, 2)],
-                  bestScore: newRecommendation.suitability_score,
-                  lastSensorUpdate: newRecommendation.createdAt
-                };
-              }
-            } catch (error) {
-              console.error(`Error generating recommendation for zone ${zoneData.zone.id}:`, error);
-            }
-            return zoneData;
-          })
-        );
-        setInvestorData(updatedData);
-      }
-    } catch (error) {
-      console.error('Error refreshing recommendations:', error);
-    } finally {
-      setRefreshing(false);
-    }
-  };
-
-  const mockIoTDataForZone = async (zoneId: string) => {
-    try {
-      // Generate realistic mock sensor data
-      const mockSensorData = {
-        nitrogen: Math.floor(Math.random() * 100) + 20,
-        phosphorus: Math.floor(Math.random() * 100) + 20,
-        potassium: Math.floor(Math.random() * 100) + 20,
-        ph: (Math.random() * 4) + 5.5, // pH between 5.5-9.5
-        soil_moisture: Math.floor(Math.random() * 60) + 20, // 20-80%
-        temperature: (Math.random() * 20) + 15, // 15-35°C
-        humidity: Math.floor(Math.random() * 40) + 50, // 50-90%
-        rainfall: Math.floor(Math.random() * 200) + 50 // 50-250mm
-      };
-
-      const result = await mockIoTDataIngestion(zoneId, mockSensorData);
-      if (result.success) {
-        // Refresh the data to show new recommendations
-        await loadInvestorData();
-      }
-    } catch (error) {
-      console.error('Error mocking IoT data:', error);
-    }
-  };
-
-  const getRoleDisplayName = (role: Role) => {
-    switch (role) {
-      case "central_admin":
-        return "Central Administrator";
-      case "zone_admin":
-        return "Zone Administrator";
-      case "investor":
-        return "Investor";
-      default:
-        return "User";
->>>>>>> ef126c60
     }
   }, [user]);
 
@@ -185,12 +61,15 @@
         <div>
           <h1 className="text-3xl font-bold">Welcome back, {user?.name}!</h1>
           <p className="text-muted-foreground">
-            Here's what's happening in your {user?.role?.replace('_', ' ')} dashboard
+            Here's what's happening in your {user?.role?.replace("_", " ")}{" "}
+            dashboard
           </p>
         </div>
         <div className="text-right">
           <p className="text-sm text-muted-foreground">Last updated</p>
-          <p className="text-sm font-medium">{new Date().toLocaleTimeString()}</p>
+          <p className="text-sm font-medium">
+            {new Date().toLocaleTimeString()}
+          </p>
         </div>
       </div>
 
@@ -212,11 +91,15 @@
 
           <Card>
             <CardHeader className="flex flex-row items-center justify-between space-y-0 pb-2">
-              <CardTitle className="text-sm font-medium">Active Devices</CardTitle>
+              <CardTitle className="text-sm font-medium">
+                Active Devices
+              </CardTitle>
               <Wifi className="h-4 w-4 text-muted-foreground" />
             </CardHeader>
             <CardContent>
-              <div className="text-2xl font-bold">{stats.activeDevices || 0}</div>
+              <div className="text-2xl font-bold">
+                {stats.activeDevices || 0}
+              </div>
               <p className="text-xs text-muted-foreground">
                 IoT sensors online
               </p>
@@ -225,11 +108,15 @@
 
           <Card>
             <CardHeader className="flex flex-row items-center justify-between space-y-0 pb-2">
-              <CardTitle className="text-sm font-medium">Recommendations</CardTitle>
+              <CardTitle className="text-sm font-medium">
+                Recommendations
+              </CardTitle>
               <Crop className="h-4 w-4 text-muted-foreground" />
             </CardHeader>
             <CardContent>
-              <div className="text-2xl font-bold">{stats.totalRecommendations || 0}</div>
+              <div className="text-2xl font-bold">
+                {stats.totalRecommendations || 0}
+              </div>
               <p className="text-xs text-muted-foreground">
                 Generated this month
               </p>
@@ -238,11 +125,15 @@
 
           <Card>
             <CardHeader className="flex flex-row items-center justify-between space-y-0 pb-2">
-              <CardTitle className="text-sm font-medium">System Health</CardTitle>
+              <CardTitle className="text-sm font-medium">
+                System Health
+              </CardTitle>
               <BarChart3 className="h-4 w-4 text-muted-foreground" />
             </CardHeader>
             <CardContent>
-              <div className="text-2xl font-bold text-green-600">{stats.systemHealth || '98%'}</div>
+              <div className="text-2xl font-bold text-green-600">
+                {stats.systemHealth || "98%"}
+              </div>
               <p className="text-xs text-muted-foreground">
                 All systems operational
               </p>
@@ -251,7 +142,6 @@
         </div>
       )}
 
-<<<<<<< HEAD
       {isZoneAdmin && (
         <div className="grid grid-cols-1 md:grid-cols-2 lg:grid-cols-3 gap-6">
           <Card>
@@ -262,7 +152,7 @@
             <CardContent>
               <div className="text-2xl font-bold text-green-600">Active</div>
               <p className="text-xs text-muted-foreground">
-                Zone: {user?.zone_id || 'N/A'}
+                Zone: {user?.zone_id || "N/A"}
               </p>
             </CardContent>
           </Card>
@@ -273,7 +163,9 @@
               <Users className="h-4 w-4 text-muted-foreground" />
             </CardHeader>
             <CardContent>
-              <div className="text-2xl font-bold">{stats.totalFarmers || 0}</div>
+              <div className="text-2xl font-bold">
+                {stats.totalFarmers || 0}
+              </div>
               <p className="text-xs text-muted-foreground">
                 Registered in your zone
               </p>
@@ -286,10 +178,10 @@
               <BarChart3 className="h-4 w-4 text-muted-foreground" />
             </CardHeader>
             <CardContent>
-              <div className="text-2xl font-bold">{stats.sensorReadings || 0}</div>
-              <p className="text-xs text-muted-foreground">
-                Readings today
-              </p>
+              <div className="text-2xl font-bold">
+                {stats.sensorReadings || 0}
+              </div>
+              <p className="text-xs text-muted-foreground">Readings today</p>
             </CardContent>
           </Card>
         </div>
@@ -299,11 +191,15 @@
         <div className="grid grid-cols-1 md:grid-cols-2 lg:grid-cols-3 gap-6">
           <Card>
             <CardHeader className="flex flex-row items-center justify-between space-y-0 pb-2">
-              <CardTitle className="text-sm font-medium">Opportunities</CardTitle>
+              <CardTitle className="text-sm font-medium">
+                Opportunities
+              </CardTitle>
               <Target className="h-4 w-4 text-muted-foreground" />
             </CardHeader>
             <CardContent>
-              <div className="text-2xl font-bold">{stats.availableOpportunities || 0}</div>
+              <div className="text-2xl font-bold">
+                {stats.availableOpportunities || 0}
+              </div>
               <p className="text-xs text-muted-foreground">
                 Zones available for investment
               </p>
@@ -312,268 +208,20 @@
 
           <Card>
             <CardHeader className="flex flex-row items-center justify-between space-y-0 pb-2">
-              <CardTitle className="text-sm font-medium">Portfolio Value</CardTitle>
+              <CardTitle className="text-sm font-medium">
+                Portfolio Value
+              </CardTitle>
               <TrendingUp className="h-4 w-4 text-muted-foreground" />
             </CardHeader>
             <CardContent>
-              <div className="text-2xl font-bold">${stats.portfolioValue || '0'}</div>
+              <div className="text-2xl font-bold">
+                ${stats.portfolioValue || "0"}
+              </div>
               <p className="text-xs text-muted-foreground">
                 Total investment value
               </p>
             </CardContent>
           </Card>
-=======
-  const renderInvestorDashboard = () => (
-    <div className="space-y-6">
-      <div className="flex items-center justify-between">
-        <div>
-          <h1 className="text-3xl font-bold">Investment Dashboard</h1>
-          <p className="text-muted-foreground">Monitor your agricultural investments and zones</p>
-        </div>
-        <Badge className={getRoleColor("investor")}>
-          {getRoleDisplayName("investor")}
-        </Badge>
-      </div>
-
-      <div className="grid grid-cols-1 md:grid-cols-2 lg:grid-cols-4 gap-6">
-        <Card>
-          <CardHeader className="flex flex-row items-center justify-between space-y-0 pb-2">
-            <CardTitle className="text-sm font-medium">Active Zones</CardTitle>
-            <MapPin className="h-4 w-4 text-muted-foreground" />
-          </CardHeader>
-          <CardContent>
-            <div className="text-2xl font-bold">
-              {loading ? "..." : investorData.length}
-            </div>
-            <p className="text-xs text-muted-foreground">
-              {loading ? "Loading..." : "All performing well"}
-            </p>
-          </CardContent>
-        </Card>
-
-        <Card>
-          <CardHeader className="flex flex-row items-center justify-between space-y-0 pb-2">
-            <CardTitle className="text-sm font-medium">Total Crops</CardTitle>
-            <Crop className="h-4 w-4 text-muted-foreground" />
-          </CardHeader>
-          <CardContent>
-            <div className="text-2xl font-bold">
-              {loading ? "..." : investorData.reduce((total, zone) => total + (zone.topRecommendations?.length || 0), 0)}
-            </div>
-            <p className="text-xs text-muted-foreground">
-              {loading ? "Loading..." : "Across all zones"}
-            </p>
-          </CardContent>
-        </Card>
-
-        <Card>
-          <CardHeader className="flex flex-row items-center justify-between space-y-0 pb-2">
-            <CardTitle className="text-sm font-medium">Average Suitability</CardTitle>
-            <Target className="h-4 w-4 text-muted-foreground" />
-          </CardHeader>
-          <CardContent>
-            <div className="text-2xl font-bold">
-              {loading ? "..." : 
-                investorData.length > 0 
-                  ? Math.round(investorData.reduce((sum, zone) => sum + (zone.bestScore || 0), 0) / investorData.length)
-                  : 0
-              }%
-            </div>
-            <p className="text-xs text-muted-foreground">
-              {loading ? "Loading..." : "Optimal conditions"}
-            </p>
-          </CardContent>
-        </Card>
-
-        <Card>
-          <CardHeader className="flex flex-row items-center justify-between space-y-0 pb-2">
-            <CardTitle className="text-sm font-medium">System Status</CardTitle>
-            <Wifi className="h-4 w-4 text-muted-foreground" />
-          </CardHeader>
-          <CardContent>
-            <div className="text-2xl font-bold">
-              {loading ? "..." : "98"}
-            </div>
-            <p className="text-xs text-muted-foreground">
-              {loading ? "Loading..." : "All systems operational"}
-            </p>
-          </CardContent>
-        </Card>
-      </div>
-
-      <Card>
-        <CardHeader>
-          <div className="flex items-center justify-between">
-            <div>
-              <CardTitle>Your Investment Zones</CardTitle>
-              <CardDescription>Overview of all zones associated with your investments</CardDescription>
-            </div>
-            <Button onClick={refreshRecommendations} disabled={loading || refreshing}>
-              {refreshing ? (
-                <RefreshCw className="h-4 w-4 animate-spin" />
-              ) : (
-                <RefreshCw className="h-4 w-4" />
-              )}
-              <span className="ml-2">Refresh</span>
-            </Button>
-          </div>
-        </CardHeader>
-        <CardContent>
-          <Table>
-            <TableHeader>
-              <TableRow>
-                <TableHead>Zone</TableHead>
-                <TableHead>Location</TableHead>
-                <TableHead>Recommended Crops</TableHead>
-                <TableHead>Best Suitability Score</TableHead>
-                <TableHead>Actions</TableHead>
-              </TableRow>
-            </TableHeader>
-            <TableBody>
-              {loading ? (
-                <TableRow>
-                  <TableCell colSpan={5} className="text-center py-8">
-                    <div className="animate-spin rounded-full h-8 w-8 border-b-2 border-primary mx-auto mb-4"></div>
-                    <p className="text-muted-foreground">Loading investment zones...</p>
-                  </TableCell>
-                </TableRow>
-              ) : investorData.length === 0 ? (
-                <TableRow>
-                  <TableCell colSpan={5} className="text-center py-8">
-                    <p className="text-muted-foreground">No investment zones found.</p>
-                  </TableCell>
-                </TableRow>
-              ) : (
-                investorData.map((zoneData) => (
-                  <TableRow key={zoneData.zone.id}>
-                    <TableCell className="font-medium">{zoneData.zone.name}</TableCell>
-                    <TableCell>{zoneData.location || zoneData.zone.region}</TableCell>
-                    <TableCell>
-                      {zoneData.topRecommendations && zoneData.topRecommendations.length > 0 ? (
-                        zoneData.topRecommendations.slice(0, 3).map((rec: any, index: number) => (
-                          <div key={index} className="mb-1">
-                            <Badge variant="secondary" className="bg-green-100 text-green-700">
-                              {rec.crop_name}
-                            </Badge>
-                            <span className="text-xs text-muted-foreground ml-2">
-                              {rec.suitability_score}%
-                            </span>
-                          </div>
-                        ))
-                      ) : (
-                        <Badge variant="secondary" className="bg-gray-100 text-gray-700">
-                          No recommendations
-                        </Badge>
-                      )}
-                    </TableCell>
-                    <TableCell>
-                      <Badge 
-                        variant="secondary" 
-                        className={
-                          (zoneData.bestScore || 0) >= 80 ? "bg-green-100 text-green-700" :
-                          (zoneData.bestScore || 0) >= 60 ? "bg-blue-100 text-blue-700" :
-                          (zoneData.bestScore || 0) >= 40 ? "bg-yellow-100 text-yellow-700" :
-                          "bg-red-100 text-red-700"
-                        }
-                      >
-                        {zoneData.bestScore || 0}%
-                      </Badge>
-                    </TableCell>
-                    <TableCell>
-                      <div className="flex space-x-2">
-                        <Button 
-                          size="sm" 
-                          variant="outline" 
-                          onClick={() => mockIoTDataForZone(zoneData.zone.id)}
-                          className="text-xs"
-                        >
-                          <RefreshCw className="w-3 h-3 mr-1" />
-                          Mock IoT
-                        </Button>
-                        <Button asChild size="sm" variant="outline">
-                          <Link href={`/zone/${zoneData.zone.id}/chat`}>
-                            <Eye className="w-3 h-3 mr-1" />
-                            View
-                          </Link>
-                        </Button>
-                      </div>
-                    </TableCell>
-                  </TableRow>
-                ))
-              )}
-            </TableBody>
-          </Table>
-        </CardContent>
-      </Card>
-
-      <div className="grid grid-cols-1 lg:grid-cols-2 gap-6">
-        <Card>
-          <CardHeader>
-            <CardTitle>Quick Actions</CardTitle>
-            <CardDescription>Investment management tools</CardDescription>
-          </CardHeader>
-          <CardContent className="space-y-3">
-            <Button asChild className="w-full justify-start">
-              <Link href="/dashboard/zones">
-                <MapPin className="mr-2 h-4 w-4" />
-                View All Zones
-              </Link>
-            </Button>
-            <Button asChild variant="outline" className="w-full justify-start">
-              <Link href="/dashboard/crop-recommendations">
-                <Crop className="mr-2 h-4 w-4" />
-                Crop Recommendations
-              </Link>
-            </Button>
-            <Button asChild variant="outline" className="w-full justify-start">
-              <Link href="/dashboard/zone-data">
-                <BarChart3 className="mr-2 h-4 w-4" />
-                Zone Analytics
-              </Link>
-            </Button>
-          </CardContent>
-        </Card>
-
-        <Card>
-          <CardHeader>
-            <CardTitle>Recent Zone Updates</CardTitle>
-            <CardDescription>Latest zone performance and recommendations</CardDescription>
-          </CardHeader>
-          <CardContent className="space-y-3">
-            {loading ? (
-              <div className="text-center py-4">
-                <div className="animate-spin rounded-full h-6 w-6 border-b-2 border-primary mx-auto mb-2"></div>
-                <p className="text-sm text-muted-foreground">Loading updates...</p>
-              </div>
-            ) : investorData.length === 0 ? (
-              <p className="text-sm text-muted-foreground text-center py-4">No recent updates available</p>
-            ) : (
-              investorData.slice(0, 3).map((zoneData, index) => (
-                <div key={index} className="flex items-center space-x-3">
-                  <div className="w-2 h-2 bg-green-500 rounded-full"></div>
-                  <div className="flex-1">
-                    <p className="text-sm font-medium">
-                      {zoneData.topRecommendations && zoneData.topRecommendations.length > 0 
-                        ? `New crop recommendation for ${zoneData.zone.name}: ${zoneData.topRecommendations[0].crop_name}`
-                        : `Zone ${zoneData.zone.name} added to portfolio`
-                      }
-                    </p>
-                    <p className="text-xs text-muted-foreground">
-                      {zoneData.lastSensorUpdate 
-                        ? new Date(zoneData.lastSensorUpdate).toLocaleDateString()
-                        : "Recently"
-                      }
-                    </p>
-                  </div>
-                </div>
-              ))
-            )}
-          </CardContent>
-        </Card>
-      </div>
-    </div>
-  );
->>>>>>> ef126c60
 
           <Card>
             <CardHeader className="flex flex-row items-center justify-between space-y-0 pb-2">
@@ -581,7 +229,9 @@
               <BarChart3 className="h-4 w-4 text-muted-foreground" />
             </CardHeader>
             <CardContent>
-              <div className="text-2xl font-bold text-green-600">{stats.roi || '0%'}</div>
+              <div className="text-2xl font-bold text-green-600">
+                {stats.roi || "0%"}
+              </div>
               <p className="text-xs text-muted-foreground">
                 Average return on investment
               </p>
@@ -613,7 +263,7 @@
                 </Button>
               </>
             )}
-            
+
             {isZoneAdmin && (
               <>
                 <Button variant="outline" size="sm">
@@ -626,7 +276,7 @@
                 </Button>
               </>
             )}
-            
+
             {isInvestor && (
               <>
                 <Button variant="outline" size="sm">
