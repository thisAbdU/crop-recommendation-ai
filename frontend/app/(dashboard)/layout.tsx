--- conflicted
+++ resolved
@@ -1,14 +1,53 @@
 "use client";
 
-import { SidebarProvider, Sidebar, SidebarContent, SidebarFooter, SidebarGroup, SidebarGroupContent, SidebarGroupLabel, SidebarHeader, SidebarInset, SidebarMenu, SidebarMenuButton, SidebarMenuItem, SidebarRail, SidebarSeparator, SidebarTrigger } from "@/components/ui/sidebar";
+import {
+  SidebarProvider,
+  Sidebar,
+  SidebarContent,
+  SidebarFooter,
+  SidebarGroup,
+  SidebarGroupContent,
+  SidebarGroupLabel,
+  SidebarHeader,
+  SidebarInset,
+  SidebarMenu,
+  SidebarMenuButton,
+  SidebarMenuItem,
+  SidebarRail,
+  SidebarSeparator,
+  SidebarTrigger,
+} from "@/components/ui/sidebar";
 import { Topbar } from "@/components/layout/topbar";
 import Link from "next/link";
-import { Home, BarChart3, User, Settings, Leaf, MapPin, TrendingUp, Clock, Wifi, Users, Building2, Crop, AlertTriangle, FileText, Calendar, Shield, Database, Target } from "lucide-react";
+import {
+  Home,
+  BarChart3,
+  User,
+  Settings,
+  Leaf,
+  MapPin,
+  TrendingUp,
+  Clock,
+  Wifi,
+  Users,
+  Building2,
+  Crop,
+  AlertTriangle,
+  FileText,
+  Calendar,
+  Shield,
+  Database,
+  Target,
+} from "lucide-react";
 import { useAuth } from "@/contexts/AuthContext";
 import { useRouter } from "next/navigation";
 import { useEffect } from "react";
 
-export default function DashboardLayout({ children }: { children: React.ReactNode }) {
+export default function DashboardLayout({
+  children,
+}: {
+  children: React.ReactNode;
+}) {
   const { isAuthenticated, user, loading } = useAuth();
   const router = useRouter();
 
@@ -78,7 +117,7 @@
             </SidebarMenuItem>
           </SidebarMenu>
         </SidebarHeader>
-        
+
         <SidebarContent className="space-y-6">
           {/* User Info Section */}
           <SidebarGroup>
@@ -90,18 +129,25 @@
                   </div>
                   <div>
                     <p className="font-medium text-sm">{user.name}</p>
-                    <p className={`text-xs px-2 py-1 rounded-full inline-block ${getRoleColor(user.role)}`}>
+                    <p
+                      className={`text-xs px-2 py-1 rounded-full inline-block ${getRoleColor(
+                        user.role
+                      )}`}
+                    >
                       {getRoleDisplayName(user.role)}
                     </p>
                   </div>
                 </div>
-                
+
                 <div className="space-y-2 text-xs">
                   <div className="flex justify-between">
                     <span className="text-muted-foreground">Active Zones</span>
                     <span className="font-medium">
-                      {user.role === "zone_admin" && user.zone_id ? "1" : 
-                       user.role === "central_admin" ? "3" : "0"}
+                      {user.role === "zone_admin" && user.zone_id
+                        ? "1"
+                        : user.role === "central_admin"
+                        ? "3"
+                        : "0"}
                     </span>
                   </div>
                   <div className="flex justify-between">
@@ -127,13 +173,16 @@
                     </Link>
                   </SidebarMenuButton>
                 </SidebarMenuItem>
-                
+
                 {/* Central Admin Navigation */}
                 {user.role === "central_admin" && (
                   <>
                     <SidebarMenuItem>
                       <SidebarMenuButton asChild>
-                        <Link href="/dashboard/zones" className="flex items-center gap-3">
+                        <Link
+                          href="/dashboard/zones"
+                          className="flex items-center gap-3"
+                        >
                           <MapPin className="w-4 h-4" />
                           <span>Zones</span>
                         </Link>
@@ -141,7 +190,10 @@
                     </SidebarMenuItem>
                     <SidebarMenuItem>
                       <SidebarMenuButton asChild>
-                        <Link href="/dashboard/recommendations" className="flex items-center gap-3">
+                        <Link
+                          href="/dashboard/recommendations"
+                          className="flex items-center gap-3"
+                        >
                           <Crop className="w-4 h-4" />
                           <span>Recommendations</span>
                         </Link>
@@ -149,7 +201,10 @@
                     </SidebarMenuItem>
                     <SidebarMenuItem>
                       <SidebarMenuButton asChild>
-                        <Link href="/dashboard/iot-devices" className="flex items-center gap-3">
+                        <Link
+                          href="/dashboard/iot-devices"
+                          className="flex items-center gap-3"
+                        >
                           <Wifi className="w-4 h-4" />
                           <span>IoT Devices</span>
                         </Link>
@@ -157,13 +212,16 @@
                     </SidebarMenuItem>
                   </>
                 )}
-                
+
                 {/* Zone Admin Navigation */}
                 {user.role === "zone_admin" && (
                   <>
                     <SidebarMenuItem>
                       <SidebarMenuButton asChild>
-                        <Link href="/dashboard/zone-data" className="flex items-center gap-3">
+                        <Link
+                          href="/dashboard/zone-data"
+                          className="flex items-center gap-3"
+                        >
                           <BarChart3 className="w-4 h-4" />
                           <span>Zone Data</span>
                         </Link>
@@ -171,7 +229,10 @@
                     </SidebarMenuItem>
                     <SidebarMenuItem>
                       <SidebarMenuButton asChild>
-                        <Link href="/dashboard/farmers" className="flex items-center gap-3">
+                        <Link
+                          href="/dashboard/farmers"
+                          className="flex items-center gap-3"
+                        >
                           <Users className="w-4 h-4" />
                           <span>Farmers</span>
                         </Link>
@@ -179,7 +240,10 @@
                     </SidebarMenuItem>
                     <SidebarMenuItem>
                       <SidebarMenuButton asChild>
-                        <Link href="/dashboard/crop-recommendations" className="flex items-center gap-3">
+                        <Link
+                          href="/dashboard/crop-recommendations"
+                          className="flex items-center gap-3"
+                        >
                           <Crop className="w-4 h-4" />
                           <span>Recommendations</span>
                         </Link>
@@ -187,14 +251,16 @@
                     </SidebarMenuItem>
                   </>
                 )}
-<<<<<<< HEAD
-                
+
                 {/* Investor Navigation */}
                 {user.role === "investor" && (
                   <>
                     <SidebarMenuItem>
                       <SidebarMenuButton asChild>
-                        <Link href="/dashboard/zone-opportunities" className="flex items-center gap-3">
+                        <Link
+                          href="/dashboard/zone-opportunities"
+                          className="flex items-center gap-3"
+                        >
                           <Target className="w-4 h-4" />
                           <span>Zone Opportunities</span>
                         </Link>
@@ -202,7 +268,10 @@
                     </SidebarMenuItem>
                     <SidebarMenuItem>
                       <SidebarMenuButton asChild>
-                        <Link href="/dashboard/portfolio" className="flex items-center gap-3">
+                        <Link
+                          href="/dashboard/portfolio"
+                          className="flex items-center gap-3"
+                        >
                           <TrendingUp className="w-4 h-4" />
                           <span>Portfolio</span>
                         </Link>
@@ -214,22 +283,22 @@
             </SidebarGroupContent>
           </SidebarGroup>
         </SidebarContent>
-        
+
         <SidebarFooter>
           <SidebarGroup>
             <SidebarGroupContent>
               <SidebarMenu>
                 <SidebarMenuItem>
                   <SidebarMenuButton asChild>
-                    <Link href="/dashboard/profile" className="flex items-center gap-3">
+                    <Link
+                      href="/dashboard/profile"
+                      className="flex items-center gap-3"
+                    >
                       <Settings className="w-4 h-4" />
                       <span>Settings</span>
                     </Link>
                   </SidebarMenuButton>
                 </SidebarMenuItem>
-=======
-
->>>>>>> ef126c60
               </SidebarMenu>
             </SidebarGroupContent>
           </SidebarGroup>
@@ -238,9 +307,7 @@
 
       <SidebarInset>
         <Topbar />
-        <main className="flex-1 overflow-y-auto p-6">
-          {children}
-        </main>
+        <main className="flex-1 overflow-y-auto p-6">{children}</main>
       </SidebarInset>
     </SidebarProvider>
   );
